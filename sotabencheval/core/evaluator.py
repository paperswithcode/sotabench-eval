--- conflicted
+++ resolved
@@ -159,16 +159,12 @@
         pass
 
     def cache_values(self, **kwargs):
-<<<<<<< HEAD
-        """Convert kwargs to something that can be used to generate batch hash"""
-=======
         """
         Takes in keyword argument and converts to a hashable (cachable) format for each
 
         :param kwargs: keyword argument
         :return: cachable version of the keyword arguments
         """
->>>>>>> 4a82a3fa
         return cache_value(kwargs)
 
     def eval(self, results_generator):
