import time

from sotabenchapi.client import Client
from sotabenchapi.core import BenchmarkResult
from sotabencheval.utils import is_server
from sotabencheval.core.cache import cache_value


class BaseEvaluator:
    def __init__(self,
                 model_name: str = None,
                 paper_arxiv_id: str = None,
                 paper_pwc_id: str = None,
                 paper_results: dict = None,
                 model_description=None,):
        self.model_name = model_name
        self.paper_arxiv_id = paper_arxiv_id
        self.paper_pwc_id = paper_pwc_id
        self.paper_results = paper_results
        self.model_description = model_description

        self.first_batch_processed = False
        self.batch_hash = None
        self.cached_results = False
        self.results = None
        self._cache_exists = None

        self.init_time = time.time()
        self.speed_mem_metrics = {}

    @property
    def cache_exists(self):
        """
        Checks whether the cache exists in the sotabench.com database - if so
        then sets self.results to cached results and returns True.

        You can use this property for control flow to break a for loop over a dataset
        after the first iteration. This prevents rerunning the same calculation for the
        same model twice.

        Examples:
            Breaking a for loop

            .. code-block:: python

                ...

                with torch.no_grad():
                    for i, (input, target) in enumerate(iterator):
                        ...
                        output = model(input)
                        # optional formatting of output here to be a list of detection dicts
                        evaluator.add(output)

                        if evaluator.cache_exists:
                            break

                evaluator.save()

        :return: bool or None (if not in check mode)
        """

        if not is_server():  # we only check the cache on the server
            return None

        if not self.first_batch_processed:
            return False

        if self._cache_exists is not None:
            return self._cache_exists

        client = Client.public()
        cached_res = client.get_results_by_run_hash(self.batch_hash)
        if cached_res:
            self.results = cached_res
            self.cached_results = True
            print(
                "No model change detected (using the first batch run "
                "hash). Will use cached results."
            )
<<<<<<< HEAD
            return True

        return False
    
    def reset(self):
        """Resets the internal state of evaluator and allows to start over"""
        pass
    
=======
            self._cache_exists = True
        else:
            self._cache_exists = False
        return self._cache_exists

>>>>>>> 165ee748
    def cache_values(self, **kwargs):
        """Convert kwargs to something that can be used to generate batch hash"""
        return cache_value(kwargs)

<<<<<<< HEAD
    def eval(self, results_generator):
        """Run full evaluation loop on results_genertor"""
        self.reset()
        for results in results_generator:
            self.add(*results)
            if self.first_batch_processed and self.cache_exists:
                break
        self.save()
        return self
    
    def get_results(self):
        """Calculate results."""
        return self.results

    def print_results(self):
        """Print results."""
        print(self.get_results())
=======
    def reset_time(self):
        self.init_time = time.time()
>>>>>>> 165ee748

    def save(self, **kwargs):
        """
        Calculate results and then put into a BenchmarkResult object

        On the sotabench.com server, this will produce a JSON file serialisation and results will be recorded
        on the platform.

        :return: BenchmarkResult object with results and metadata
        """

        # recalculate to ensure no mistakes made during batch-by-batch metric calculation
        self.get_results()

        return BenchmarkResult(
            task=self.task,
            config={},
            results=self.results,
            speed_mem_metrics=self.speed_mem_metrics,
            model=self.model_name,
            model_description=self.model_description,
            arxiv_id=self.paper_arxiv_id,
            pwc_id=self.paper_pwc_id,
            paper_results=self.paper_results,
            run_hash=self.batch_hash,
            **kwargs,
        )<|MERGE_RESOLUTION|>--- conflicted
+++ resolved
@@ -78,30 +78,24 @@
                 "No model change detected (using the first batch run "
                 "hash). Will use cached results."
             )
-<<<<<<< HEAD
-            return True
 
-        return False
-    
-    def reset(self):
-        """Resets the internal state of evaluator and allows to start over"""
-        pass
-    
-=======
             self._cache_exists = True
         else:
             self._cache_exists = False
         return self._cache_exists
 
->>>>>>> 165ee748
+    def reset(self):
+        """Resets the internal state of evaluator and allows to start over"""
+        pass
+
     def cache_values(self, **kwargs):
         """Convert kwargs to something that can be used to generate batch hash"""
         return cache_value(kwargs)
 
-<<<<<<< HEAD
     def eval(self, results_generator):
         """Run full evaluation loop on results_genertor"""
         self.reset()
+        self.reset_time()
         for results in results_generator:
             self.add(*results)
             if self.first_batch_processed and self.cache_exists:
@@ -116,10 +110,9 @@
     def print_results(self):
         """Print results."""
         print(self.get_results())
-=======
+
     def reset_time(self):
         self.init_time = time.time()
->>>>>>> 165ee748
 
     def save(self, **kwargs):
         """
